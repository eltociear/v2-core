// SPDX-License-Identifier: MIT
pragma solidity >=0.8.13;

/// @title Interface for the module for managing rate oracles connected to the Dated IRS Product
interface IRateOracleManager {
    /**
     * @notice Emitted when attempting to register a rate oracle with an invalid oracle address
     * @param oracleAddress Invalid oracle address
     */
    error InvalidVariableOracleAddress(address oracleAddress);

    /**
     * @notice Emitted when `registerRateOracle` is called.
     * @param marketId The id of the market (e.g. aUSDC lend) associated with the rate oracle
     * @param oracleAddress Address of the variable rate oracle contract
     */
    event VariableRateOracleRegistered(uint128 marketId, address oracleAddress);

    /**
     * @notice Requests a rate index snapshot at a maturity timestamp of a given interest rate market (e.g. aUSDC lend)
     * @param marketId Id of the market (e.g. aUSDC lend) for which we're requesting a rate index value
     * @param maturityTimestamp Maturity Timestamp of a given irs market that's requesting the index value for settlement purposes
     * @return rateIndexMaturity Rate index at the requested maturityTimestamp
     */
<<<<<<< HEAD
    function getRateIndexAtMaturity(
        uint128 marketId,
        uint256 maturityTimestamp
    )
=======
    function getRateIndexMaturity(uint128 marketId, uint256 maturityTimestamp)
>>>>>>> 248e5921
        external
        returns (uint256 rateIndexMaturity);

    /**
     * @notice Requests a rate index snapshot at a maturity timestamp of a given interest rate market (e.g. aUSDC borrow)
     * @param marketId Id of the market (e.g. aUSDC lend) for which we're requesting the current rate index value
     * @return rateIndexCurrent Rate index at the current timestamp
     */
    function getRateIndexCurrent(uint128 marketId) external view returns (uint256 rateIndexCurrent);

    /**
     * @notice Requests the geometric time weighted average fixed rate for a given marketId + maturityTimestamp pai
     * @param marketId Id of the interest rate swap market (e.g. aUSDC lend) for which we're requesting the gwap
     * @param maturityTimestamp The timestamp at which the dated irs market matures
     * @return datedIRSGwap Geometric time weightred average fixed rate
     */
<<<<<<< HEAD
    function getDatedIRSGwap(uint128 marketId, uint256 maturityTimestamp) external view returns (uint256 datedIRSGwap);
=======
    function getDatedIRSGwap(uint128 marketId, uint256 maturityTimestamp)
        external
        view
        returns (uint256 datedIRSGwap);

    /**
     * @notice Register a variable rate oralce
     * @param marketId Market Id
     * @param oracleAddress Oracle Address
     */
    function registerVariableOracle(uint128 marketId, address oracleAddress) external;
>>>>>>> 248e5921
}<|MERGE_RESOLUTION|>--- conflicted
+++ resolved
@@ -22,14 +22,7 @@
      * @param maturityTimestamp Maturity Timestamp of a given irs market that's requesting the index value for settlement purposes
      * @return rateIndexMaturity Rate index at the requested maturityTimestamp
      */
-<<<<<<< HEAD
-    function getRateIndexAtMaturity(
-        uint128 marketId,
-        uint256 maturityTimestamp
-    )
-=======
     function getRateIndexMaturity(uint128 marketId, uint256 maturityTimestamp)
->>>>>>> 248e5921
         external
         returns (uint256 rateIndexMaturity);
 
@@ -46,9 +39,6 @@
      * @param maturityTimestamp The timestamp at which the dated irs market matures
      * @return datedIRSGwap Geometric time weightred average fixed rate
      */
-<<<<<<< HEAD
-    function getDatedIRSGwap(uint128 marketId, uint256 maturityTimestamp) external view returns (uint256 datedIRSGwap);
-=======
     function getDatedIRSGwap(uint128 marketId, uint256 maturityTimestamp)
         external
         view
@@ -60,5 +50,4 @@
      * @param oracleAddress Oracle Address
      */
     function registerVariableOracle(uint128 marketId, address oracleAddress) external;
->>>>>>> 248e5921
 }