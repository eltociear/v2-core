pragma solidity >=0.8.19;

import "./utils/BaseScenario.sol";

import "@voltz-protocol/core/src/storage/CollateralConfiguration.sol";
import "@voltz-protocol/core/src/storage/ProtocolRiskConfiguration.sol";
import "@voltz-protocol/core/src/storage/MarketFeeConfiguration.sol";

import "@voltz-protocol/products-dated-irs/src/storage/ProductConfiguration.sol";
import "@voltz-protocol/products-dated-irs/src/storage/MarketConfiguration.sol";

import "@voltz-protocol/v2-vamm/utils/vamm-math/TickMath.sol";
import {ExtendedPoolModule} from "@voltz-protocol/v2-vamm/test/PoolModule.t.sol";
import {VammConfiguration, IRateOracle} from "@voltz-protocol/v2-vamm/utils/vamm-math/VammConfiguration.sol";

import { ud60x18, div } from "@prb/math/UD60x18.sol";

contract Scenario1 is BaseScenario {
  uint128 productId;
  uint128 marketId;
  uint32 maturityTimestamp;
  ExtendedPoolModule extendedPoolModule; // used to convert base to liquidity :)

  using SetUtil for SetUtil.Bytes32Set;

  function setUp() public {
    super._setUp();
    marketId = 1;
    maturityTimestamp = uint32(block.timestamp) + 259200;
    extendedPoolModule = new ExtendedPoolModule();
  }

  function setConfigs() public {
    vm.startPrank(owner);

    coreProxy.configureCollateral(
      CollateralConfiguration.Data({
        depositingEnabled: true,
        liquidationBooster: 1e18,
        tokenAddress: address(token),
        cap: 1000000e18
      })
    );
    coreProxy.configureProtocolRisk(
      ProtocolRiskConfiguration.Data({
        imMultiplier: UD60x18.wrap(2e18),
        liquidatorRewardParameter: UD60x18.wrap(5e16)
      })
    );

    productId = coreProxy.registerProduct(address(datedIrsProxy), "Dated IRS Product");

    datedIrsProxy.configureMarket(
      MarketConfiguration.Data({
        marketId: marketId,
        quoteToken: address(token)
      })
    );
    datedIrsProxy.setVariableOracle(
      1,
      address(aaveRateOracle)
    );
    datedIrsProxy.configureProduct(
      ProductConfiguration.Data({
        productId: productId,
        coreProxy: address(coreProxy),
        poolAddress: address(vammProxy)
      })
    );

    coreProxy.configureMarketFee(
      MarketFeeConfiguration.Data({
        productId: productId,
        marketId: marketId,
        feeCollectorAccountId: feeCollectorAccountId,
        atomicMakerFee: UD60x18.wrap(1e16),
        atomicTakerFee: UD60x18.wrap(5e16)
      })
    );
    coreProxy.configureMarketRisk(
      MarketRiskConfiguration.Data({
        productId: productId, 
        marketId: marketId, 
        riskParameter: SD59x18.wrap(1e18), 
        twapLookbackWindow: 120
      })
    );

    VammConfiguration.Immutable memory immutableConfig = VammConfiguration.Immutable({
        maturityTimestamp: maturityTimestamp,
        _maxLiquidityPerTick: type(uint128).max,
        _tickSpacing: 60,
        marketId: marketId
    });

    VammConfiguration.Mutable memory mutableConfig = VammConfiguration.Mutable({
        priceImpactPhi: ud60x18(1e17), // 0.1
        priceImpactBeta: ud60x18(125e15), // 0.125
        spread: ud60x18(3e15), // 0.3%
        rateOracle: IRateOracle(address(aaveRateOracle))
    });

    vammProxy.setProductAddress(address(datedIrsProxy));
    vammProxy.createVamm(
      marketId,
      TickMath.getSqrtRatioAtTick(-13860), // price = 4%
      immutableConfig,
      mutableConfig
    );
    vammProxy.increaseObservationCardinalityNext(marketId, maturityTimestamp, 16);

<<<<<<< HEAD
    peripheryProxy.configure(
      Config.Data({
        WETH9: IWETH9(address(874392112)),  // todo: deploy weth9 mock (AN)
        VOLTZ_V2_CORE_PROXY: address(coreProxy),
        VOLTZ_V2_DATED_IRS_PROXY: address(datedIrsProxy),
        VOLTZ_V2_DATED_IRS_VAMM_PROXY: address(vammProxy),
        VOLTZ_V2_ACCOUNT_NFT_PROXY: address(accountNftProxy)
      })
    );

=======
>>>>>>> 39ac8147
    vm.stopPrank();

    aaveLendingPool.setReserveNormalizedIncome(IERC20(token), ud60x18(1e18));
  }

  function test() public {
    setConfigs();

    address user1 = vm.addr(1);
    address user2 = vm.addr(2);

    addressPassNftInfo.add(keccak256(abi.encodePacked(user1, uint256(1))));
    uint256 user1MerkleIndex = addressPassNftInfo.length() - 1;

    addressPassNftInfo.add(keccak256(abi.encodePacked(user2, uint256(1))));
    uint256 user2MerkleIndex = addressPassNftInfo.length() - 1;

    vm.startPrank(owner);
    accessPassNft.addNewRoot(
      AccessPassNFT.RootInfo({
        merkleRoot: merkle.getRoot(addressPassNftInfo.values()),
        baseMetadataURI: "ipfs://"
      })
    );
    vm.stopPrank();

    vm.startPrank(user1);

    vm.warp(block.timestamp + 43200); // advance by 0.5 days

    token.mint(user1, 1001e18);

    token.approve(address(peripheryProxy), 1001e18);

    accessPassNft.redeem(
      user1,
      1,
      merkle.getProof(addressPassNftInfo.values(), user1MerkleIndex),
      merkle.getRoot(addressPassNftInfo.values())
    );

    bytes memory commands = abi.encodePacked(
      bytes1(uint8(Commands.V2_CORE_CREATE_ACCOUNT)),
      bytes1(uint8(Commands.TRANSFER_FROM)),
      bytes1(uint8(Commands.V2_CORE_DEPOSIT)),
      bytes1(uint8(Commands.V2_VAMM_EXCHANGE_LP))
    );
    bytes[] memory inputs = new bytes[](4);
    inputs[0] = abi.encode(1);
    inputs[1] = abi.encode(address(token), 1001e18);
    inputs[2] = abi.encode(1, address(token), 1000e18);
    inputs[3] = abi.encode(
      1,  // accountId
      marketId,
      maturityTimestamp,
      -14100, // 4.1%
      -13620, // 3.9% 
      extendedPoolModule.getLiquidityForBase(-14100, -13620, 10000e18)    
    );
    peripheryProxy.execute(commands, inputs, block.timestamp + 1);

    vm.stopPrank();

    vm.warp(block.timestamp + 43200); // advance by 0.5 days

    vm.startPrank(user2);

    token.mint(user2, 501e18);

    token.approve(address(peripheryProxy), 501e18);

    accessPassNft.redeem(
      user2,
      1,
      merkle.getProof(addressPassNftInfo.values(), user2MerkleIndex),
      merkle.getRoot(addressPassNftInfo.values())
    );

    commands = abi.encodePacked(
      bytes1(uint8(Commands.V2_CORE_CREATE_ACCOUNT)),
      bytes1(uint8(Commands.TRANSFER_FROM)),
      bytes1(uint8(Commands.V2_CORE_DEPOSIT)),
      bytes1(uint8(Commands.V2_DATED_IRS_INSTRUMENT_SWAP))
    );
    inputs = new bytes[](4);
    inputs[0] = abi.encode(2);
    inputs[1] = abi.encode(address(token), 501e18);
    inputs[2] = abi.encode(2, address(token), 500e18);
    inputs[3] = abi.encode(
      2,  // accountId
      marketId,
      maturityTimestamp,
      500e18,
      TickMath.getSqrtRatioAtTick(TickMath.MIN_TICK + 1)
    );
    peripheryProxy.execute(commands, inputs, block.timestamp + 1);

    aaveLendingPool.setReserveNormalizedIncome(IERC20(token), ud60x18(101e16));

    uint256 traderExposure = div(ud60x18(500e18 * 2 * 1.01), ud60x18(365 * 1e18)).unwrap();
    uint256 eps = 1000; // 1e-15 * 1e18

    assertLe(datedIrsProxy.getAccountAnnualizedExposures(1, address(token))[0].filled, -int256(traderExposure - eps));
    assertGe(datedIrsProxy.getAccountAnnualizedExposures(1, address(token))[0].filled, -int256(traderExposure + eps));

    assertGe(datedIrsProxy.getAccountAnnualizedExposures(2, address(token))[0].filled, int256(traderExposure - eps));
    assertLe(datedIrsProxy.getAccountAnnualizedExposures(2, address(token))[0].filled, int256(traderExposure + eps));
  }
}<|MERGE_RESOLUTION|>--- conflicted
+++ resolved
@@ -109,7 +109,6 @@
     );
     vammProxy.increaseObservationCardinalityNext(marketId, maturityTimestamp, 16);
 
-<<<<<<< HEAD
     peripheryProxy.configure(
       Config.Data({
         WETH9: IWETH9(address(874392112)),  // todo: deploy weth9 mock (AN)
@@ -120,8 +119,6 @@
       })
     );
 
-=======
->>>>>>> 39ac8147
     vm.stopPrank();
 
     aaveLendingPool.setReserveNormalizedIncome(IERC20(token), ud60x18(1e18));
