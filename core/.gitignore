<<<<<<< HEAD
node_modules/
=======
# Compiler files
cache/
out/

# Ignores development broadcast logs
!/broadcast
/broadcast/*/31337/
/broadcast/**/dry-run/

# Docs
docs/

# Dotenv file
.env

# Node modules
node_modules

# Coverage Files
lcov.info

bin/
yarn-error.log
>>>>>>> 0c873ca7
<|MERGE_RESOLUTION|>--- conflicted
+++ resolved
@@ -1,6 +1,5 @@
-<<<<<<< HEAD
 node_modules/
-=======
+
 # Compiler files
 cache/
 out/
@@ -23,5 +22,4 @@
 lcov.info
 
 bin/
-yarn-error.log
->>>>>>> 0c873ca7
+yarn-error.log